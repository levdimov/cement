--- conflicted
+++ resolved
@@ -1,161 +1,157 @@
-# module.yaml
-Информация о модуле содержится в файле `module.yaml`.
-
-Каждый модуль может состоять из одной либо нескольких конфигураций (например конфигурация клиента, конфигурация с серверной частью, и конфигурация включающая тесты).
-
-Каждая конфигурация может включать в себя следующие секции:
-
-- deps
-- build
-- install/artifacts
-
-Конфигурации можно наследовать, что бы избежать дублирования информации о зависимостях.
-
-В модуле должна присутствовать конфигурация `full-build`, которая должна по возможности включать в себя остальные. Она будет использоваться при выполнении команд `cm get` и `cm build`.
-
-Необязательная конфигурация `default` является родителем для всех остальных.
-
-Пример:
-
-	# секция описания конфигурации client
-	client: 
-	  # список зависимостей конфигурации client
-	  # зависимость указывается в следующем виде: <moduleName>[@branchName][/configName]
-	  # kanso - ссылка на модуль kanso. 
-	  # kanso/client - ссылка на kanso в конфигурации client. 
-	  # kanso@develop/client - kanso из ветки develop в конфигурации client
-	  deps: 
-	    - core
-	    - log4net
-	    - nunit
-	    - logging
-	    - http
-	    - http.rp
-	    - topology
-	  
-	  # информация о построении данного модуля в данной конфигурации
-	  build:
-<<<<<<< HEAD
-	    #build solution Kontur.Drive.sln in Client configuration
-=======
-		# build solution Kontur.Drive.sln in Client configuration
->>>>>>> 1e320bd4
-	    target: Kontur.Drive.sln
-	    configuration: Client	   
-
-	  # Информация о том, что является результатом билда данной конфигурации
-	  install:
-	    - bin/Kontur.Drive.Client.dll
-	    - bin/Kontur.Drive.ServiceModel.dll
-	    - module logging                      # Для работы Kontur.Drive.Client.dll нужна ссылка на результаты билда модуля logging
-	    - nuget Newtonsoft.Json/6.0.8         # Либо нужена ссылка на nuget пакет
-	  
-	# Конфигурация sdk "расширяет" конфигурацию client (> client) и является конфигурацией по умолчанию (*default) (используется при добавлении ссылки на данный модуль)
-	sdk > client *default:
-	  # Для избежания дублирования списков зависимостей, deps от client наследуются сюда и их не нужно повторно прописывать
-	  deps:
-	    - auth
-	    - libfront
-	    - zebra
-	    - kanso
-	    - upload-service
-	    - access-control
-	    - zebra-utils
-	    - config
-	    - zookeeper
-	  
-	  # Секция build НЕ наследуется
-	  build:
-	    target: Kontur.Drive.sln
-	    configuration: Sdk
-	  
-	  # Секция install наследуется, т.е. необходимо дописать лишь недостающие бинари
-	  install:
-	    - Kontur.Drive.TestHost/bin/Release/Kontur.Drive.TestHost.exe
-	    - Kontur.Drive.TestHost/bin/Release/ServiceStack.Interfaces.dll
-	  
-	  
-	# Конфигурация full-build расширяет client и sdk
-	full-build > client, sdk:
-	  deps:
-	    # Так указывается diff на deps (в конфигурации full-build используется kanso/full-build. Сначала "удаляем" kanso из зависимостей, потом добавляем kanso/full-build)
-	    - -kanso
-	    - kanso/full-build
-	 
-	  build:
-	    target: Kontur.Drive.sln
-	    configuration: Release
-
-
-# build section
-
-#### Для модуля который не надо строить:
-
-	build:
-	  target: None
-	  configuration: None
-
-#### Если нужно указать дополнительные параметры:
-	
-	build:                                             
-	  target: Solution.sln                              # Указание цели построения
-	  tool:                                        
-	    name: msbuild                                   # Инструмент для сборки. msbuild - для MSBuild.exe на Windows и xbuild на *nix.
-	    version: "14.0"                                 # Версия msbuild, по умолчанию - последняя
-	                                                    # set VS150COMNTOOLS=D:\Program Files\Microsoft Visual Studio\2017\Professional\Common7\Tools\
-	                                                    # Обязательно в кавычках
-	  configuration: Release                            # Конфигурация солюшена
-	  parameters: "/p:WarningLevel=0"                   # Здесь можно указать свои параметры. Параметры по умолчанию не используются. Кавычки в параметрах экранируются символом '\'.
-	                                                    # Параметры по умолчанию для msbuild:
-	                                                    # /t:Rebuild /nodeReuse:false /maxcpucount /v:m /p:WarningLevel=0
-	                                                    # /p:VisualStudioVersion=14.0 (если явно указана)
-
-
-#### Если в модуле несколько солюшенов
-	
-	build:
-	  - name: a.release                                # Нужно назвать каждую часть
-	    target: a.sln
-	    configuration: release
-	  - name: b.debug
-	    target: b.sln
-	    configuration: debug
-
-#### Build with custom script:
-
-build.xproj:
-
-	<Project xmlns="http://schemas.microsoft.com/developer/msbuild/2003">
-	    <Target Name="Rebuild">
-	        <Exec Command="ping google.com > 1.txt" />
-	    </Target>
-	</Project>
-
-module.yaml:
-
-	full-build:
-	  deps:
-	  build:
-	    target: build.xproj
-	    configuration: Release
-
-# Git hooks
-	
-	default:                                        # Описываем в конфигурации default
-	  hooks:
-	    - myhooks/pre-push                          # Путь до хука в репозитории
-	                                                # будет скопирован в <module_name>/.git/hooks
-	    - pre-commit.cement                         # Встроенный в цемент pre-commit хук, который проверит, что файлы содержащие не ASCII символы имеют кодировку UTF-8 with BOM
-	                                                # не может быть более 1 хука с одинаковым именем
-	  
-	full-build *default:                            # Остальные конфигурации модуля
-
-
-Если в текущей ветке есть хук, то при переключении на другую ветку он не удалится.
-Если вы хотите использовать ваш хук с pre-commit.cement, просто добавьте его вызов в свой хук:
-
-	.git/hooks/pre-commit.cement
-	if [ $? -ne 0 ]; then
-	  exit 1
-	fi
-
+# module.yaml
+Информация о модуле содержится в файле `module.yaml`.
+
+Каждый модуль может состоять из одной либо нескольких конфигураций (например конфигурация клиента, конфигурация с серверной частью, и конфигурация включающая тесты).
+
+Каждая конфигурация может включать в себя следующие секции:
+
+- deps
+- build
+- install/artifacts
+
+Конфигурации можно наследовать, что бы избежать дублирования информации о зависимостях.
+
+В модуле должна присутствовать конфигурация `full-build`, которая должна по возможности включать в себя остальные. Она будет использоваться при выполнении команд `cm get` и `cm build`.
+
+Необязательная конфигурация `default` является родителем для всех остальных.
+
+Пример:
+
+	# секция описания конфигурации client
+	client: 
+	  # список зависимостей конфигурации client
+	  # зависимость указывается в следующем виде: <moduleName>[@branchName][/configName]
+	  # kanso - ссылка на модуль kanso. 
+	  # kanso/client - ссылка на kanso в конфигурации client. 
+	  # kanso@develop/client - kanso из ветки develop в конфигурации client
+	  deps: 
+	    - core
+	    - log4net
+	    - nunit
+	    - logging
+	    - http
+	    - http.rp
+	    - topology
+	  
+	  # информация о построении данного модуля в данной конфигурации
+	  build:
+	    # build solution Kontur.Drive.sln in Client configuration
+	    target: Kontur.Drive.sln
+	    configuration: Client
+
+	  # Информация о том, что является результатом билда данной конфигурации
+	  install:
+	    - bin/Kontur.Drive.Client.dll
+	    - bin/Kontur.Drive.ServiceModel.dll
+	    - module logging                      # Для работы Kontur.Drive.Client.dll нужна ссылка на результаты билда модуля logging
+	    - nuget Newtonsoft.Json/6.0.8         # Либо нужена ссылка на nuget пакет
+	  
+	# Конфигурация sdk "расширяет" конфигурацию client (> client) и является конфигурацией по умолчанию (*default) (используется при добавлении ссылки на данный модуль)
+	sdk > client *default:
+	  # Для избежания дублирования списков зависимостей, deps от client наследуются сюда и их не нужно повторно прописывать
+	  deps:
+	    - auth
+	    - libfront
+	    - zebra
+	    - kanso
+	    - upload-service
+	    - access-control
+	    - zebra-utils
+	    - config
+	    - zookeeper
+	  
+	  # Секция build НЕ наследуется
+	  build:
+	    target: Kontur.Drive.sln
+	    configuration: Sdk
+	  
+	  # Секция install наследуется, т.е. необходимо дописать лишь недостающие бинари
+	  install:
+	    - Kontur.Drive.TestHost/bin/Release/Kontur.Drive.TestHost.exe
+	    - Kontur.Drive.TestHost/bin/Release/ServiceStack.Interfaces.dll
+	  
+	  
+	# Конфигурация full-build расширяет client и sdk
+	full-build > client, sdk:
+	  deps:
+	    # Так указывается diff на deps (в конфигурации full-build используется kanso/full-build. Сначала "удаляем" kanso из зависимостей, потом добавляем kanso/full-build)
+	    - -kanso
+	    - kanso/full-build
+	 
+	  build:
+	    target: Kontur.Drive.sln
+	    configuration: Release
+
+
+# build section
+
+#### Для модуля который не надо строить:
+
+	build:
+	  target: None
+	  configuration: None
+
+#### Если нужно указать дополнительные параметры:
+	
+	build:                                             
+	  target: Solution.sln                              # Указание цели построения
+	  tool:                                        
+	    name: msbuild                                   # Инструмент для сборки. msbuild - для MSBuild.exe на Windows и xbuild на *nix.
+	    version: "14.0"                                 # Версия msbuild, по умолчанию - последняя
+	                                                    # set VS150COMNTOOLS=D:\Program Files\Microsoft Visual Studio\2017\Professional\Common7\Tools\
+	                                                    # Обязательно в кавычках
+	  configuration: Release                            # Конфигурация солюшена
+	  parameters: "/p:WarningLevel=0"                   # Здесь можно указать свои параметры. Параметры по умолчанию не используются. Кавычки в параметрах экранируются символом '\'.
+	                                                    # Параметры по умолчанию для msbuild:
+	                                                    # /t:Rebuild /nodeReuse:false /maxcpucount /v:m /p:WarningLevel=0
+	                                                    # /p:VisualStudioVersion=14.0 (если явно указана)
+
+
+#### Если в модуле несколько солюшенов
+	
+	build:
+	  - name: a.release                                # Нужно назвать каждую часть
+	    target: a.sln
+	    configuration: release
+	  - name: b.debug
+	    target: b.sln
+	    configuration: debug
+
+#### Build with custom script:
+
+build.xproj:
+
+	<Project xmlns="http://schemas.microsoft.com/developer/msbuild/2003">
+	    <Target Name="Rebuild">
+	        <Exec Command="ping google.com > 1.txt" />
+	    </Target>
+	</Project>
+
+module.yaml:
+
+	full-build:
+	  deps:
+	  build:
+	    target: build.xproj
+	    configuration: Release
+
+# Git hooks
+	
+	default:                                        # Описываем в конфигурации default
+	  hooks:
+	    - myhooks/pre-push                          # Путь до хука в репозитории
+	                                                # будет скопирован в <module_name>/.git/hooks
+	    - pre-commit.cement                         # Встроенный в цемент pre-commit хук, который проверит, что файлы содержащие не ASCII символы имеют кодировку UTF-8 with BOM
+	                                                # не может быть более 1 хука с одинаковым именем
+	  
+	full-build *default:                            # Остальные конфигурации модуля
+
+
+Если в текущей ветке есть хук, то при переключении на другую ветку он не удалится.
+Если вы хотите использовать ваш хук с pre-commit.cement, просто добавьте его вызов в свой хук:
+
+	.git/hooks/pre-commit.cement
+	if [ $? -ne 0 ]; then
+	  exit 1
+	fi
+